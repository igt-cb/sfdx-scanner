--- conflicted
+++ resolved
@@ -1,25 +1,15 @@
 import {SfdxError} from '@salesforce/core';
 import * as path from 'path';
-<<<<<<< HEAD
-import {RuleResult, RuleViolation} from '../types';
+import {RecombinedRuleResults, RuleResult, RuleViolation} from '../types';
 import {OUTPUT_FORMAT} from './RuleManager';
 import * as wrap from 'word-wrap';
 import {FileHandler} from './util/FileHandler';
 import * as Mustache from 'mustache';
-=======
-import {RecombinedRuleResults, RuleResult, RuleViolation} from '../types';
-import {OUTPUT_FORMAT} from './RuleManager';
-import * as wrap from 'word-wrap';
->>>>>>> 28575ef8
 import htmlEscaper = require('html-escaper');
 
 export class RuleResultRecombinator {
 
-<<<<<<< HEAD
-	public static async recombineAndReformatResults(results: RuleResult[], format: OUTPUT_FORMAT): Promise<string | { columns; rows }> {
-=======
-	public static recombineAndReformatResults(results: RuleResult[], format: OUTPUT_FORMAT): RecombinedRuleResults {
->>>>>>> 28575ef8
+	public static async recombineAndReformatResults(results: RuleResult[], format: OUTPUT_FORMAT): Promise<RecombinedRuleResults> {
 		// We need to change the results we were given into the desired final format.
 		let formattedResults: string | {columns; rows} = null;
 		switch (format) {
@@ -36,14 +26,11 @@
 				formattedResults = this.constructJunit(results);
 				break;
 			case OUTPUT_FORMAT.TABLE:
-<<<<<<< HEAD
-				return this.constructTable(results);
+				formattedResults = this.constructTable(results);
+				break;
 			case OUTPUT_FORMAT.HTML:
-				return await this.constructHtml(results);
-=======
-				formattedResults = this.constructTable(results);
-				break;
->>>>>>> 28575ef8
+				formattedResults = await this.constructHtml(results);
+				break;
 			default:
 				throw new SfdxError('Unrecognized output format.');
 		}
@@ -135,7 +122,6 @@
 		for (const [fileName, failures] of violationsByFileName.entries()) {
 			const escapedFileName = this.safeHtmlEscape(fileName);
 			testsuiteTags.push(`<testsuite name="${escapedFileName}" tests="${failures.length}" errors="${failures.length}">\n${failures.join('\n')}\n</testsuite>`);
-<<<<<<< HEAD
 		}
 
 		return `<testsuites>\n${testsuiteTags.join('\n')}\n</testsuites>`
@@ -149,28 +135,9 @@
 			return htmlEscaper.escape(str);
 		} else {
 			return str;
-=======
->>>>>>> 28575ef8
-		}
-	}
-
-<<<<<<< HEAD
-=======
-		return `<testsuites>\n${testsuiteTags.join('\n')}\n</testsuites>`
-	}
-
-	/**
-	 * Html escapes a string if it has a non-zero length
-	 */
-	private static safeHtmlEscape(str: string): string {
-		if (str && str.length > 0) {
-			return htmlEscaper.escape(str);
-		} else {
-			return str;
-		}
-	}
-
->>>>>>> 28575ef8
+		}
+	}
+
 	private static violationJsonToJUnitTag(fileName: string, violation: RuleViolation): string {
 		const {
 			message,
