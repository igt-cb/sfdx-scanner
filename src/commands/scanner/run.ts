--- conflicted
+++ resolved
@@ -264,30 +264,6 @@
 			const errMsg = messages.getMessage('output.sevDetectionSummary', [minSev]) + ' ' + outfileMsg;
 			throw new SfdxError(errMsg, null, null, minSev);
 		} else {
-<<<<<<< HEAD
-			// String formats that should be returned as-is without further processing
-			const directStringOutputs = [OUTPUT_FORMAT.CSV, OUTPUT_FORMAT.HTML, OUTPUT_FORMAT.JUNIT, OUTPUT_FORMAT.XML];
-			// Default properly, again, as we did earlier.
-			const format: OUTPUT_FORMAT = this.determineOutputFormat();
-			// If we're just supposed to dump the output to the console, what precisely we do depends on the format.
-			if (format === OUTPUT_FORMAT.JSON && typeof output === 'string') {
-				// JSON is just one giant string that we can dump directly to the console. We'll want to parse it into
-				// an object before we return it for the --json output, though.
-				this.ux.log(output);
-				return JSON.parse(output);
-			} else if (directStringOutputs.includes(format) && typeof output === 'string') {
-				// One giant string that we can dump directly to the console.
-				this.ux.log(output);
-				return output;
-			} else if (format === OUTPUT_FORMAT.TABLE && typeof output === 'object') {
-				// For tables, don't even bother printing anything unless we have something to print. For this one, we'll
-				// return the `columns` property, since that's a bunch of JSONs.
-				this.ux.table(output.rows, output.columns);
-				return output.rows;
-			} else {
-				throw new SfdxError(`Invalid combination of format ${format} and output type ${typeof output}`);
-			}
-=======
 			// Otherwise, we can just log the message, then return it for the --json route.
 			this.ux.log(outfileMsg);
 			return outfileMsg;
@@ -304,6 +280,7 @@
 			case OUTPUT_FORMAT.CSV:
 			case OUTPUT_FORMAT.XML:
 			case OUTPUT_FORMAT.JUNIT:
+			case OUTPUT_FORMAT.HTML:
 				// All of these formats should be represented as giant strings.
 				if (typeof results !== 'string') {
 					throw new SfdxError(msg, null, null, this.getInternalErrorCode());
@@ -337,7 +314,6 @@
 			// If the results are a JSON, return the `rows` property, since that's all of the data that would be displayed
 			// in the table.
 			return results.rows;
->>>>>>> 28575ef8
 		}
 	}
 }