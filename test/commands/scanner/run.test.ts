import {expect, test} from '@salesforce/command/lib/test';
import {Messages} from '@salesforce/core';
import * as TestOverrides from '../../test-related-lib/TestOverrides';
import fs = require('fs');
import path = require('path');
import process = require('process');
import tildify = require('tildify');
import events = require('../../../messages/EventKeyTemplates');

Messages.importMessagesDirectory(__dirname);
const runMessages = Messages.loadMessages('@salesforce/sfdx-scanner', 'run');
const eventMessages = Messages.loadMessages('@salesforce/sfdx-scanner', 'EventKeyTemplates');


describe('scanner:run', function () {
	// Reset our controller since we are using alternate file locations
	before(() => TestOverrides.initializeTestSetup());

	this.timeout(10000); // TODO why do we get timeouts at the default of 5000?  What is so expensive here?

	describe('E2E', () => {
		describe('Output Type: XML', () => {
			function validateXmlOutput(xml: string): void {
				// We'll split the output by the <violation> tag, so we can get individual violations.
				const violations = xml.split('<violation');
				// The first list item is going to be the header, so we need to pull that off.
				violations.shift();
				// There should be four violations.
				expect(violations.length).to.equal(4, 'Should be four violations detected in the file');
				// We'll check each violation in enough depth to be confident that the expected violations were returned in the
				// expected order.
				expect(violations[0]).to.match(/line="68".+rule="ApexUnitTestClassShouldHaveAsserts"/);
				expect(violations[1]).to.match(/line="72".+rule="ApexUnitTestClassShouldHaveAsserts"/);
				expect(violations[2]).to.match(/line="76".+rule="ApexUnitTestClassShouldHaveAsserts"/);
				expect(violations[3]).to.match(/line="80".+rule="ApexUnitTestClassShouldHaveAsserts"/);
			}

			describe('Test Case: Running rules against a single file', () => {
				test
					.stdout()
					.stderr()
					.command(['scanner:run',
						'--target', path.join('test', 'code-fixtures', 'apex', 'AccountServiceTests.cls'),
						'--ruleset', 'ApexUnit',
						'--format', 'xml'
					])
					.it('When the file contains violations, they are logged out as an XML', ctx => {
						validateXmlOutput(ctx.stdout);
					});

				test
					.stdout()
					.stderr()
					.command(['scanner:run',
						'--target', path.join('.', 'test', 'code-fixtures', 'apex', 'AccountServiceTests.cls'),
						'--ruleset', 'ApexUnit',
						'--format', 'xml'
					])
					.it('Target path may be relative or absolute', ctx => {
						validateXmlOutput(ctx.stdout);
					});

				test
					.stdout()
					.stderr()
					.command(['scanner:run',
						'--target', path.join('test', 'code-fixtures', 'apex', 'AbstractPriceRuleEvaluatorTests.cls'),
						'--ruleset', 'ApexUnit',
						'--format', 'xml'
					])
					.it('When the file contains no violations, a message is logged to the console', ctx => {
						expect(ctx.stdout).to.contain(runMessages.getMessage('output.noViolationsDetected'));
					});
			});

			describe('Test Case: Running rules against multiple specified files', () => {
				test
					.stdout()
					.stderr()
					.command(['scanner:run',
						'--target', path.join('test', 'code-fixtures', 'apex', 'AccountServiceTests.cls') + ',' + path.join('test', 'code-fixtures', 'apex', 'InstallProcessorTests.cls'),
						'--ruleset', 'ApexUnit',
						'--format', 'xml'
					])
					.it('Both files are evaluated, and any violations are logged', ctx => {
						// We'll split the output by the <file> tag first, so we can get each file that violated rules.
						const results = ctx.stdout.split('<result ');
						results.shift();
						// Verify that each set of violations corresponds to the expected file.
						expect(results.length).to.equal(2, 'Only two files should have violated the rules');
						expect(results[0]).to.match(/file="test\/code-fixtures\/apex\/AccountServiceTests.cls"/);
						expect(results[1]).to.match(/file="test\/code-fixtures\/apex\/InstallProcessorTests.cls"/);

						// Now, split each file's violations by the <violation> tag so we can inspect individual violations.
						const acctServiceViolations = results[0].split('<violation');
						acctServiceViolations.shift();
						// There should be four violations.
						expect(acctServiceViolations.length).to.equal(4, 'Should be four violations detected in AccountServiceTests.cls');
						// We'll check each violation in enough depth to be confident that the expected violations were returned in the
						// expected order.
						expect(acctServiceViolations[0]).to.match(/line="68".+rule="ApexUnitTestClassShouldHaveAsserts"/);
						expect(acctServiceViolations[1]).to.match(/line="72".+rule="ApexUnitTestClassShouldHaveAsserts"/);
						expect(acctServiceViolations[2]).to.match(/line="76".+rule="ApexUnitTestClassShouldHaveAsserts"/);
						expect(acctServiceViolations[3]).to.match(/line="80".+rule="ApexUnitTestClassShouldHaveAsserts"/);

						const installProcessorViolations = results[1].split('<violation');
						installProcessorViolations.shift();
						// There should be one violation.
						expect(installProcessorViolations.length).to.equal(1, 'Should be one violation detected in InstallProcessorTests.cls');
						expect(installProcessorViolations[0]).to.match(/line="994".+rule="ApexUnitTestClassShouldHaveAsserts"/);
					});
			});

			describe('Test Case: Running rules against a folder', () => {
				test
					.stdout()
					.stderr()
					.command(['scanner:run',
						'--target', path.join('test', 'code-fixtures', 'apex'),
						'--ruleset', 'ApexUnit',
						'--format', 'xml'
					])
					.it('Any violations in the folder are logged as an XML', ctx => {
						// We'll split the output by the <file> tag first, so we can get each file that violated rules.
						const results = ctx.stdout.split('<result ');
						// The first list item is going to be the header, so we need to pull that off.
						results.shift();
						// Verify that each set of violations corresponds to the expected file.
						expect(results.length).to.equal(2, 'Only two files should have violated the rules');
						expect(results[0]).to.match(/file="test\/code-fixtures\/apex\/AccountServiceTests.cls"/);
						expect(results[1]).to.match(/file="test\/code-fixtures\/apex\/InstallProcessorTests.cls"/);

						// Now, split each file's violations by the <violation> tag so we can inspect individual violations.
						const acctServiceViolations = results[0].split('<violation');
						acctServiceViolations.shift();
						// There should be four violations.
						expect(acctServiceViolations.length).to.equal(4, 'Should be four violations detected in AccountServiceTests.cls');
						// We'll check each violation in enough depth to be confident that the expected violations were returned in the
						// expected order.
						expect(acctServiceViolations[0]).to.match(/line="68".+rule="ApexUnitTestClassShouldHaveAsserts"/);
						expect(acctServiceViolations[1]).to.match(/line="72".+rule="ApexUnitTestClassShouldHaveAsserts"/);
						expect(acctServiceViolations[2]).to.match(/line="76".+rule="ApexUnitTestClassShouldHaveAsserts"/);
						expect(acctServiceViolations[3]).to.match(/line="80".+rule="ApexUnitTestClassShouldHaveAsserts"/);

						const installProcessorViolations = results[1].split('<violation');
						installProcessorViolations.shift();
						// There should be one violation.
						expect(installProcessorViolations.length).to.equal(1, 'Should be one violation detected in InstallProcessorTests.cls');
						expect(installProcessorViolations[0]).to.match(/line="994".+rule="ApexUnitTestClassShouldHaveAsserts"/);
					});
			});

			describe('Test Case: Running multiple rulesets at once', () => {
				test
				.stdout()
				.stderr()
				.command(['scanner:run', '--target', path.join('test', 'code-fixtures', 'apex', 'AccountServiceTests.cls'),
				'--ruleset', 'ApexUnit',
				'--format', 'xml'])
				.it('--ruleset option shows deprecation warning', ctx => {
					expect(ctx.stderr).contains(runMessages.getMessage('rulesetDeprecation'));
				});

				test
					.stdout()
					.stderr()
					.command(['scanner:run',
						'--target', path.join('test', 'code-fixtures', 'apex', 'AccountServiceTests.cls'),
						'--ruleset', 'ApexUnit,Style',
						'--format', 'xml'
					])
					.it('Violations from each rule are logged as an XML', ctx => {
						// We'll split the output by the <violation> tag, so we can get individual violations.
						const violations = ctx.stdout.split('<violation');
						// The first list item is going to be the header, so we need to pull that off.
						violations.shift();
						// There should be eleven violations.
						expect(violations.length).to.equal(11, 'Should be eleven violations detected in the file');
						// We'll check each violation in enough depth to be confident that the expected violations were returned in the
						// expected order.
						expect(violations[0]).to.match(/line="12".+rule="VariableNamingConventions"/);
						expect(violations[1]).to.match(/line="13".+rule="VariableNamingConventions"/);
						expect(violations[2]).to.match(/line="64".+rule="MethodNamingConventions"/);
						expect(violations[3]).to.match(/line="68".+rule="ApexUnitTestClassShouldHaveAsserts"/);
						expect(violations[4]).to.match(/line="68".+rule="MethodNamingConventions"/);
						expect(violations[5]).to.match(/line="72".+rule="ApexUnitTestClassShouldHaveAsserts"/);
						expect(violations[6]).to.match(/line="72".+rule="MethodNamingConventions"/);
						expect(violations[7]).to.match(/line="76".+rule="ApexUnitTestClassShouldHaveAsserts"/);
						expect(violations[8]).to.match(/line="76".+rule="MethodNamingConventions"/);
						expect(violations[9]).to.match(/line="80".+rule="ApexUnitTestClassShouldHaveAsserts"/);
						expect(violations[10]).to.match(/line="80".+rule="MethodNamingConventions"/);
					});
			});

			describe('Test Case: Writing XML results to a file', () => {
				test
					.stdout()
					.stderr()
					.command(['scanner:run',
						'--target', path.join('test', 'code-fixtures', 'apex', 'AccountServiceTests.cls'),
						'--ruleset', 'ApexUnit',
						'--outfile', 'testout.xml'
					])
					.finally(ctx => {
						// Regardless of what happens in the test itself, we need to delete the file we created.
						if (fs.existsSync('testout.xml')) {
							fs.unlinkSync('testout.xml');
						}
					})
					.it('The violations are written to the file as an XML', ctx => {
						// Verify that the file we wanted was actually created.
						expect(fs.existsSync('testout.xml')).to.equal(true, 'The command should have created the expected output file');
						const fileContents = fs.readFileSync('testout.xml').toString();
						validateXmlOutput(fileContents);
					});
			});
		});

		describe('Output Type: CSV', () => {
<<<<<<< HEAD
			function validateCsvOutput(csv: string): void {
				const rows = csv.trim().split('\n');
				rows.shift();

				// There should be four rows.
				expect(rows.length).to.equal(4, 'Should be four violations detected');

				// Split each row by commas, so we'll have each cell.
				const data = rows.map(val => val.split(','));
				// Verify that each row looks approximately right.
				expect(data[0][3]).to.equal('"68"', 'Violation #1 should occur on the expected line');
				expect(data[1][3]).to.equal('"72"', 'Violation #2 should occur on the expected line');
				expect(data[2][3]).to.equal('"76"', 'Violation #3 should occur on the expected line');
				expect(data[3][3]).to.equal('"80"', 'Violation #4 should occur on the expected line');
				expect(data[0][5]).to.equal('"ApexUnitTestClassShouldHaveAsserts"', 'Violation #1 should be of the expected type');
				expect(data[1][5]).to.equal('"ApexUnitTestClassShouldHaveAsserts"', 'Violation #2 should be of the expected type');
				expect(data[2][5]).to.equal('"ApexUnitTestClassShouldHaveAsserts"', 'Violation #3 should be of the expected type');
				expect(data[3][5]).to.equal('"ApexUnitTestClassShouldHaveAsserts"', 'Violation #4 should be of the expected type');
		}

=======
>>>>>>> 28575ef8
			test
				.stdout()
				.stderr()
				.command(['scanner:run',
					'--target', path.join('test', 'code-fixtures', 'apex', 'AccountServiceTests.cls'),
					'--ruleset', 'ApexUnit',
					'--format', 'csv'
				])
				.it('Properly writes CSV to console', ctx => {
					// Split the output by newline characters and throw away the first entry, so we're left with just the rows.
					validateCsvOutput(ctx.stdout);
				});

			test
				.stdout()
				.stderr()
				.command(['scanner:run',
					'--target', path.join('test', 'code-fixtures', 'apex', 'AccountServiceTests.cls'),
					'--ruleset', 'ApexUnit',
					'--outfile', 'testout.csv'
				])
				.finally(ctx => {
					// Regardless of what happens in the test itself, we need to delete the file we created.
					if (fs.existsSync('testout.csv')) {
						fs.unlinkSync('testout.csv');
					}
				})
				.it('Properly writes CSV to file', ctx => {
					// Verify that the correct message is displayed to user
					expect(ctx.stdout).to.contain(runMessages.getMessage('output.writtenToOutFile', ['testout.csv']));
					expect(ctx.stdout).to.not.contain(runMessages.getMessage('output.noViolationsDetected', []));

					// Verify that the file we wanted was actually created.
					expect(fs.existsSync('testout.csv')).to.equal(true, 'The command should have created the expected output file');
					const fileContents = fs.readFileSync('testout.csv').toString();
					validateCsvOutput(fileContents);
				});

			test
				.stdout()
				.stderr()
				.command(['scanner:run',
					'--target', path.join('test', 'code-fixtures', 'apex', 'AbstractPriceRuleEvaluatorTests.cls'),
					'--ruleset', 'ApexUnit',
					'--format', 'csv'
				])
				.it('When no violations are detected, a message is logged to the console', ctx => {
					expect(ctx.stdout).to.contain(runMessages.getMessage('output.noViolationsDetected'));
				});

			test
				.stdout()
				.stderr()
				.command(['scanner:run',
					'--target', path.join('test', 'code-fixtures', 'apex', 'AbstractPriceRuleEvaluatorTests.cls'),
					'--ruleset', 'ApexUnit',
					'--outfile', 'testout.csv'
				])
				.finally(ctx => {
					// Regardless of what happens in the test itself, we need to delete the file we created.
					if (fs.existsSync('testout.csv')) {
						fs.unlinkSync('testout.csv');
					}
				})
				.it('When --oufile is provided and no violations are detected, output file should not be created', ctx => {
					expect(ctx.stdout).to.contain(runMessages.getMessage('output.noViolationsDetected', []));
					expect(ctx.stdout).to.not.contain(runMessages.getMessage('output.writtenToOutFile', ['testout.csv']));
					expect(fs.existsSync('testout.csv')).to.be.false;
				});
		});

		describe('Output Type: HTML', () => {
			const outputFile = 'testout.html';
			function validateHtmlOutput(html: string): void {
				const result = html.match(/const violations = (\[.*);/);
				expect(result).to.be.not.null;
				expect(result[1]).to.be.not.null;
				const rows = JSON.parse(result[1]);

				// There should be four rows.
				expect(rows.length).to.equal(4);

				// Verify that each row looks approximately right.
				expect(rows[0]['line']).to.equal('68', 'Violation #1 should occur on the expected line');
				expect(rows[1]['line']).to.equal('72', 'Violation #2 should occur on the expected line');
				expect(rows[2]['line']).to.equal('76', 'Violation #3 should occur on the expected line');
				expect(rows[3]['line']).to.equal('80', 'Violation #4 should occur on the expected line');
				expect(rows[0]['ruleName']).to.equal('ApexUnitTestClassShouldHaveAsserts', 'Violation #1 should be of the expected type');
				expect(rows[1]['ruleName']).to.equal('ApexUnitTestClassShouldHaveAsserts', 'Violation #2 should be of the expected type');
				expect(rows[2]['ruleName']).to.equal('ApexUnitTestClassShouldHaveAsserts', 'Violation #3 should be of the expected type');
				expect(rows[3]['ruleName']).to.equal('ApexUnitTestClassShouldHaveAsserts', 'Violation #4 should be of the expected type');
			}

			test
				.stdout()
				.stderr()
				.command(['scanner:run',
					'--target', path.join('test', 'code-fixtures', 'apex', 'AccountServiceTests.cls'),
					'--ruleset', 'ApexUnit',
					'--format', 'html'
				])
				.it('Properly writes HTML to console', ctx => {
					// Parse out the JSON results
					validateHtmlOutput(ctx.stdout);
				});

			test
				.stdout()
				.stderr()
				.command(['scanner:run',
					'--target', path.join('test', 'code-fixtures', 'apex', 'AccountServiceTests.cls'),
					'--ruleset', 'ApexUnit',
					'--outfile', outputFile
				])
				.finally(ctx => {
					// Regardless of what happens in the test itself, we need to delete the file we created.
					if (fs.existsSync(outputFile)) {
						fs.unlinkSync(outputFile);
					}
				})
				.it('Properly writes HTML to file', ctx => {
					// Verify that the correct message is displayed to user
					expect(ctx.stdout).to.contain(runMessages.getMessage('output.writtenToOutFile', [outputFile]));
					expect(ctx.stdout).to.not.contain(runMessages.getMessage('output.noViolationsDetected', []));

					// Verify that the file we wanted was actually created.
					expect(fs.existsSync(outputFile)).to.equal(true, 'The command should have created the expected output file');
					const fileContents = fs.readFileSync(outputFile).toString();
					validateHtmlOutput(fileContents);
				});

			test
				.stdout()
				.stderr()
				.command(['scanner:run',
					'--target', path.join('test', 'code-fixtures', 'apex', 'AbstractPriceRuleEvaluatorTests.cls'),
					'--ruleset', 'ApexUnit',
					'--format', 'html'
				])
				.it('When no violations are detected, a message is logged to the console', ctx => {
					expect(ctx.stdout).to.contain(runMessages.getMessage('output.noViolationsDetected'));
				});

			test
				.stdout()
				.stderr()
				.command(['scanner:run',
					'--target', path.join('test', 'code-fixtures', 'apex', 'AbstractPriceRuleEvaluatorTests.cls'),
					'--ruleset', 'ApexUnit',
					'--outfile', outputFile
				])
				.finally(ctx => {
					// Regardless of what happens in the test itself, we need to delete the file we created.
					if (fs.existsSync(outputFile)) {
						fs.unlinkSync(outputFile);
					}
				})
				.it('When --oufile is provided and no violations are detected, output file should not be created', ctx => {
					expect(ctx.stdout).to.contain(runMessages.getMessage('output.noViolationsDetected', []));
					expect(ctx.stdout).to.not.contain(runMessages.getMessage('output.writtenToOutFile', [outputFile]));
					expect(fs.existsSync(outputFile)).to.be.false;
				});
		});

		describe('Output Type: JSON', () => {
<<<<<<< HEAD
			function validateJsonOutput(json: string): void {
				const output = JSON.parse(json);
				// Only PMD rules should have run.
				expect(output.length).to.equal(1, 'Should only be violations from one engine');
				expect(output[0].engine).to.equal('pmd', 'Engine should be PMD');

				expect(output[0].violations.length).to.equal(4, 'Should be 4 violations');
				expect(output[0].violations[0].line).to.equal('68', 'Violation #1 should occur on the expected line');
				expect(output[0].violations[1].line).to.equal('72', 'Violation #2 should occur on the expected line');
				expect(output[0].violations[2].line).to.equal('76', 'Violation #3 should occur on the expected line');
				expect(output[0].violations[3].line).to.equal('80', 'Violation #4 should occur on the expected line');
		}

=======
>>>>>>> 28575ef8
			test
				.stdout()
				.stderr()
				.command(['scanner:run',
					'--target', path.join('test', 'code-fixtures', 'apex', 'AccountServiceTests.cls'),
					'--ruleset', 'ApexUnit',
					'--format', 'json'
				])
				.it('Properly writes JSON to console', ctx => {
					validateJsonOutput(ctx.stdout);
				});

			test
				.stdout()
				.stderr()
				.command(['scanner:run',
					'--target', path.join('test', 'code-fixtures', 'apex', 'AccountServiceTests.cls'),
					'--ruleset', 'ApexUnit',
					'--outfile', 'testout.json'
				])
				.finally(ctx => {
					// Regardless of what happens in the test itself, we need to delete the file we created.
					if (fs.existsSync('testout.json')) {
						fs.unlinkSync('testout.json');
					}
				})
				.it('Properly writes JSON to file', ctx => {
					// Verify that the correct message is displayed to user
					expect(ctx.stdout).to.contain(runMessages.getMessage('output.writtenToOutFile', ['testout.json']));
					expect(ctx.stdout).to.not.contain(runMessages.getMessage('output.noViolationsDetected', []));

					// Verify that the file we wanted was actually created.
					expect(fs.existsSync('testout.json')).to.equal(true, 'The command should have created the expected output file');
					const fileContents = fs.readFileSync('testout.json').toString();
					validateJsonOutput(fileContents);
				});

			test
				.stdout()
				.stderr()
				.command(['scanner:run',
					'--target', path.join('test', 'code-fixtures', 'apex', 'AbstractPriceRuleEvaluatorTests.cls'),
					'--ruleset', 'ApexUnit',
					'--format', 'json'
				])
				.it('When no violations are detected, a message is logged to the console', ctx => {
					expect(ctx.stdout).to.contain(runMessages.getMessage('output.noViolationsDetected'));
				});

			test
				.stdout()
				.stderr()
				.command(['scanner:run',
					'--target', path.join('test', 'code-fixtures', 'apex', 'AbstractPriceRuleEvaluatorTests.cls'),
					'--ruleset', 'ApexUnit',
					'--outfile', 'testout.json'
				])
				.finally(ctx => {
					// Regardless of what happens in the test itself, we need to delete the file we created.
					if (fs.existsSync('testout.json')) {
						fs.unlinkSync('testout.json');
					}
				})
				.it('When --oufile is provided and no violations are detected, output file should not be created', ctx => {
					expect(ctx.stdout).to.contain(runMessages.getMessage('output.noViolationsDetected', []));
					expect(ctx.stdout).to.not.contain(runMessages.getMessage('output.writtenToOutFile', ['testout.json']));
					expect(fs.existsSync('testout.json')).to.be.false;
				});

		});

		describe('Output Type: Table', () => {
			// The table can't be written to a file, so we're just testing the console.
			test
				.stdout()
				.stderr()
				.command(['scanner:run',
					'--target', path.join('test', 'code-fixtures', 'apex', 'AccountServiceTests.cls'),
					'--ruleset', 'ApexUnit',
					'--format', 'table'
				])
				.it('Properly writes table to the console', ctx => {
					// Split the output by newline characters and throw away the first two rows, which are the column names and a separator.
					// That will leave us with just the rows.
					const rows = ctx.stdout.trim().split('\n');

					// Assert rows have the right error on the right line.
					expect(rows.find(r => r.indexOf("AccountServiceTests.cls:68") > 0)).to.contain('Apex unit tests should System.assert()');
					expect(rows.find(r => r.indexOf("AccountServiceTests.cls:72") > 0)).to.contain('Apex unit tests should System.assert()');
					expect(rows.find(r => r.indexOf("AccountServiceTests.cls:76") > 0)).to.contain('Apex unit tests should System.assert()');
					expect(rows.find(r => r.indexOf("AccountServiceTests.cls:80") > 0)).to.contain('Apex unit tests should System.assert()');
				});

			test
				.stdout()
				.stderr()
				.command(['scanner:run',
					'--target', path.join('test', 'code-fixtures', 'apex', 'AbstractPriceRuleEvaluatorTests.cls'),
					'--ruleset', 'ApexUnit',
					'--format', 'table'
				])
				.it('When no violations are detected, a message is logged to the console', ctx => {
					expect(ctx.stdout).to.contain(runMessages.getMessage('output.noViolationsDetected'));
				});
		});

		describe('--json flag', () => {
			test
				.stdout()
				.stderr()
				.command(['scanner:run',
					'--target', path.join('test', 'code-fixtures', 'apex', 'AccountServiceTests.cls'),
					'--ruleset', 'ApexUnit',
					'--json'
				])
				.it('--json flag uses default format of JSON', ctx => {
					const output = JSON.parse(ctx.stdout);
					expect(output.status).to.equal(0, 'Should have finished properly');
					const result = output.result;
					// Only PMD rules should have run.
					expect(result.length).to.equal(1, 'Should only be violations from one engine');
					expect(result[0].engine).to.equal('pmd', 'Engine should be PMD');

					expect(result[0].violations.length).to.equal(4, 'Should be 4 violations');
					expect(result[0].violations[0].line).to.equal('68', 'Violation #1 should occur on the expected line');
					expect(result[0].violations[1].line).to.equal('72', 'Violation #2 should occur on the expected line');
					expect(result[0].violations[2].line).to.equal('76', 'Violation #3 should occur on the expected line');
					expect(result[0].violations[3].line).to.equal('80', 'Violation #4 should occur on the expected line');
				});

			test
				.stdout()
				.stderr()
				.command(['scanner:run',
					'--target', path.join('test', 'code-fixtures', 'apex', 'AccountServiceTests.cls'),
					'--ruleset', 'ApexUnit',
					'--format', 'xml',
					'--json'
				])
				.it('--json flag wraps other formats in a string', ctx => {
					const output = JSON.parse(ctx.stdout);
					expect(output.status).to.equal(0, 'Should have finished properly');
					// We'll split the output by the <violation> tag, so we can get individual violations.
					const violations = output.result.split('<violation');
					// The first list item is going to be the header, so we need to pull that off.
					violations.shift();
					// There should be four violations.
					expect(violations.length).to.equal(4, 'Should be four violations detected in the file');
					// We'll check each violation in enough depth to be confident that the expected violations were returned in the
					// expected order.
					expect(violations[0]).to.match(/line="68".+rule="ApexUnitTestClassShouldHaveAsserts"/);
					expect(violations[1]).to.match(/line="72".+rule="ApexUnitTestClassShouldHaveAsserts"/);
					expect(violations[2]).to.match(/line="76".+rule="ApexUnitTestClassShouldHaveAsserts"/);
					expect(violations[3]).to.match(/line="80".+rule="ApexUnitTestClassShouldHaveAsserts"/);
				});

			test
				.stdout()
				.stderr()
				.command(['scanner:run',
					'--target', path.join('test', 'code-fixtures', 'apex', 'AccountServiceTests.cls'),
					'--ruleset', 'ApexUnit',
					'--outfile', 'testout.xml',
					'--json'
				])
				.finally(ctx => {
					// Regardless of what happens in the test itself, we need to delete the file we created.
					if (fs.existsSync('testout.xml')) {
						fs.unlinkSync('testout.xml');
					}
				})
				.it('--json flag wraps message about writing to outfile', ctx => {
					const output = JSON.parse(ctx.stdout);
					expect(output.status).to.equal(0, 'Should finish properly');
					const result = output.result;
					expect(result).to.contain(runMessages.getMessage('output.writtenToOutFile', ['testout.xml']));
					expect(result).to.not.contain(runMessages.getMessage('output.noViolationsDetected', []));
					// Verify that the file we wanted was actually created.
					expect(fs.existsSync('testout.xml')).to.equal(true, 'The command should have created the expected output file');
					const fileContents = fs.readFileSync('testout.xml').toString();
					// We'll split the output by the <violation> tag, so we can get individual violations.
					const violations = fileContents.split('<violation');
					// The first list item is going to be the header, so we need to pull that off.
					violations.shift();
					// There should be four violations.
					expect(violations.length).to.equal(4, 'Should be four violations detected in the file');
					// We'll check each violation in enough depth to be confident that the expected violations were returned in the
					// expected order.
					expect(violations[0]).to.match(/line="68".+rule="ApexUnitTestClassShouldHaveAsserts"/);
					expect(violations[1]).to.match(/line="72".+rule="ApexUnitTestClassShouldHaveAsserts"/);
					expect(violations[2]).to.match(/line="76".+rule="ApexUnitTestClassShouldHaveAsserts"/);
					expect(violations[3]).to.match(/line="80".+rule="ApexUnitTestClassShouldHaveAsserts"/);
				});

			test
				.stdout()
				.stderr()
				.command(['scanner:run',
					'--target', path.join('test', 'code-fixtures', 'apex', 'AbstractPriceRuleEvaluatorTests.cls'),
					'--ruleset', 'ApexUnit',
					'--json'
				])
				.it('--json flag wraps message about no violations occuring', ctx => {
					const output = JSON.parse(ctx.stdout);
					expect(output.status).to.equal(0, 'Should have finished properly');
					expect(output.result).to.contain(runMessages.getMessage('output.noViolationsDetected'));
				});
		});

		describe('--violations-cause-error flag', () => {

			test
				.stdout()
				.stderr()
				.command(['scanner:run',
					'--target', path.join('test', 'code-fixtures', 'apex', 'AbstractPriceRuleEvaluatorTests.cls'),
					'--ruleset', 'ApexUnit',
					'--format', 'xml',
					'--violations-cause-error'
				])
				.it('When no violations are found, no error is thrown', ctx => {
					expect(ctx.stdout).to.contain(runMessages.getMessage('output.noViolationsDetected'));
					expect(ctx.stderr).to.not.contain(runMessages.getMessage('output.pleaseSeeAbove'), 'Error should not be present');
				});

			test
				.stdout()
				.stderr()
				.command(['scanner:run',
					'--target', path.join('test', 'code-fixtures', 'apex', 'AccountServiceTests.cls'),
					'--ruleset', 'ApexUnit',
					'--format', 'table',
					'--violations-cause-error'
				])
				.it('When violations are found, an error is thrown', ctx => {
					// Split the output by newline characters and throw away the first two rows, which are the column names and a separator.
					// That will leave us with just the rows.
					const rows = ctx.stdout.trim().split('\n');

					// Assert rows have the right error on the right line.
					expect(rows.find(r => r.indexOf("AccountServiceTests.cls:68") > 0)).to.contain('Apex unit tests should System.assert()');
					expect(rows.find(r => r.indexOf("AccountServiceTests.cls:72") > 0)).to.contain('Apex unit tests should System.assert()');
					expect(rows.find(r => r.indexOf("AccountServiceTests.cls:76") > 0)).to.contain('Apex unit tests should System.assert()');
					expect(rows.find(r => r.indexOf("AccountServiceTests.cls:80") > 0)).to.contain('Apex unit tests should System.assert()');
					expect(ctx.stderr).to.contain(runMessages.getMessage('output.pleaseSeeAbove'), 'Error should be present');
				});
		});

		describe('Dynamic Input', () => {
			describe('Test Case: Running rules against a glob', () => {
				test
					.stdout()
					.stderr()
					.command(['scanner:run',
						// NOTE: When running the command for real, a glob would have to be wrapped in SINGLE-QUOTES. But the tests sidestep that, somehow.
						'--target', 'test/code-fixtures/apex/*Tests.cls',
						'--ruleset', 'ApexUnit',
						'--format', 'xml'
					])
					.it('Glob is resolved to files, and those files are evaluated', ctx => {
						// We'll split the output by the <file> tag first, so we can get each file that violated rules.
						const results = ctx.stdout.split('<result ');
						// The first list item is going to be the header, so we need to pull that off.
						results.shift();
						// Verify that each set of violations corresponds to the expected file.
						expect(results.length).to.equal(2, 'Only two files should have violated the rules');
						expect(results[0]).to.match(/file="test\/code-fixtures\/apex\/AccountServiceTests.cls"/);
						expect(results[1]).to.match(/file="test\/code-fixtures\/apex\/InstallProcessorTests.cls"/);

						// Now, split each file's violations by the <violation> tag so we can inspect individual violations.
						const acctServiceViolations = results[0].split('<violation');
						acctServiceViolations.shift();
						// There should be four violations.
						expect(acctServiceViolations.length).to.equal(4, 'Should be four violations detected in AccountServiceTests.cls');
						// We'll check each violation in enough depth to be confident that the expected violations were returned in the
						// expected order.
						expect(acctServiceViolations[0]).to.match(/line="68".+rule="ApexUnitTestClassShouldHaveAsserts"/);
						expect(acctServiceViolations[1]).to.match(/line="72".+rule="ApexUnitTestClassShouldHaveAsserts"/);
						expect(acctServiceViolations[2]).to.match(/line="76".+rule="ApexUnitTestClassShouldHaveAsserts"/);
						expect(acctServiceViolations[3]).to.match(/line="80".+rule="ApexUnitTestClassShouldHaveAsserts"/);

						const installProcessorViolations = results[1].split('<violation');
						installProcessorViolations.shift();
						// There should be one violation.
						expect(installProcessorViolations.length).to.equal(1, 'Should be one violation detected in InstallProcessorTests.cls');
						expect(installProcessorViolations[0]).to.match(/line="994".+rule="ApexUnitTestClassShouldHaveAsserts"/);
					});
			});

			describe('Test Case: Using ~/ shorthand in target', () => {
				const pathWithTilde = tildify(path.join(process.cwd(), 'test', 'code-fixtures', 'apex', 'AccountServiceTests.cls'));
				test
					.stdout()
					.stderr()
					.command(['scanner:run',
						'--target', pathWithTilde,
						'--ruleset', 'ApexUnit',
						'--format', 'xml'
					])
					.it('Tilde is expanded to full directory', ctx => {
						// We'll split the output by the <violation> tag, so we can get individual violations.
						const violations = ctx.stdout.split('<violation');
						// The first list item is going to be the header, so we need to pull that off.
						violations.shift();
						// There should be four violations.
						expect(violations.length).to.equal(4, 'Should be four violations detected in the file');
						// We'll check each violation in enough depth to be confident that the expected violations were returned in the
						// expected order.
						expect(violations[0]).to.match(/line="68".+rule="ApexUnitTestClassShouldHaveAsserts"/);
						expect(violations[1]).to.match(/line="72".+rule="ApexUnitTestClassShouldHaveAsserts"/);
						expect(violations[2]).to.match(/line="76".+rule="ApexUnitTestClassShouldHaveAsserts"/);
						expect(violations[3]).to.match(/line="80".+rule="ApexUnitTestClassShouldHaveAsserts"/);
					});
			});
		});

		describe('Edge Cases', () => {
			describe('Test case: No output specified', () => {
				test
					.stdout()
					.stderr()
					.command(['scanner:run',
						'--target', path.join('test', 'code-fixtures', 'apex', 'AccountServiceTests.cls'),
						'--ruleset', 'ApexUnit'
					])
					.it('When no format is specified, we default to a TABLE', ctx => {
						// Split the output by newline characters and throw away the first two rows, which are the column names and a separator.
						// That will leave us with just the rows.
						const rows = ctx.stdout.trim().split('\n');
						rows.shift();
						rows.shift();

						// Assert rows have the right error on the right line.
						expect(rows.find(r => r.indexOf("AccountServiceTests.cls:68") > 0)).to.contain('Apex unit tests should System.assert()');
						expect(rows.find(r => r.indexOf("AccountServiceTests.cls:72") > 0)).to.contain('Apex unit tests should System.assert()');
						expect(rows.find(r => r.indexOf("AccountServiceTests.cls:76") > 0)).to.contain('Apex unit tests should System.assert()');
						expect(rows.find(r => r.indexOf("AccountServiceTests.cls:80") > 0)).to.contain('Apex unit tests should System.assert()');
					});
			});

			describe('Test Case: No rules specified', () => {
				test
					.stdout()
					.stderr()
					.command(['scanner:run',
						'--target', path.join('test', 'code-fixtures', 'apex', 'AbstractPriceRuleEvaluatorTests.cls'),
						'--format', 'xml'
					])
					.it('When no rules are explicitly specified, all rules are run', ctx => {
						// We'll split the output by the <violation> tag, so we can get individual violations.
						const violations = ctx.stdout.split('<violation');
						// The first list item is going to be the header, so we need to pull that off.
						violations.shift();
						// There should be 84 violations. We won't individually check all of them, because we'd be here all day. We'll just
						// make sure there's the right number of them.
						expect(violations.length).to.equal(84, 'Should be 84 violations detected in the file');
					});

				test
					.stdout()
					.stderr()
					.command(['scanner:run',
						'--target', path.join('test', 'code-fixtures', 'apex', 'AbstractPriceRuleEvaluatorTests.cls'),
						'--format', 'xml',
						'--verbose'
					])
					.it('When the --verbose flag is supplied, info about implicitly run rules is logged', ctx => {
						// We'll split the output by the <violation> tag, so we can get individual violations.
						const violations = ctx.stdout.split('<violation');
						// Before the violations are logged, there should be 16 log runMessages about implicitly included PMD categories.
						const regex = new RegExp(events.info.categoryImplicitlyRun.replace(/%s/g, '.*'), 'g');
						const implicitMessages = violations[0].match(regex);
						expect(implicitMessages || []).to.have.lengthOf(25, 'Should be 25 log entries for implicitly added categories from pmd and eslint');
					});
			});

			describe('Test Case: Evaluating rules against invalid code', () => {
				const pathToBadSyntax = path.join('test', 'code-fixtures', 'invalid-apex', 'BadSyntax1.cls');
				const pathToGoodSyntax = path.join('test', 'code-fixtures', 'apex', 'AccountServiceTests.cls');
				test
					.stdout()
					.stderr()
					.command(['scanner:run',
						'--ruleset', 'ApexUnit',
						'--target', pathToBadSyntax,
						'--format', 'xml'
					])
					.it('When only malformed code is supplied, no violations are detected but a warning is logged', ctx => {
						// Expect the output to include the "No violations" string.
						expect(ctx.stdout).to.contain(runMessages.getMessage('output.noViolationsDetected'), 'No violations should be found');
						// Expect stderr to include the warning indicating that the file's output was skipped. We don't care much
						// about the message from PMD, so just replace it with an empty string so it doesn't fail anything.
						expect(ctx.stderr).to.contain(eventMessages.getMessage('warning.pmdSkippedFile', [path.resolve(pathToBadSyntax), '']), 'Warning should be displayed');
					});

				test
					.stdout()
					.stderr()
					.command(['scanner:run',
						'--ruleset', 'ApexUnit',
						'--target', `${pathToBadSyntax},${pathToGoodSyntax}`,
						'--format', 'xml'
					])
					.it('When a malformed file and a valid file are supplied, the malformed file does not tank the process', ctx => {
						// stdout should be the same as if we'd only run against the good file.
						// We'll split the output by the <violation> tag, so we can get individual violations.
						const violations = ctx.stdout.split('<violation');
						// The first list item is going to be the header, so we need to pull that off.
						violations.shift();
						// There should be four violations.
						expect(violations.length).to.equal(4, 'Should be four violations detected in the file');
						// We'll check each violation in enough depth to be confident that the expected violations were returned in the
						// expected order.
						expect(violations[0]).to.match(/line="68".+rule="ApexUnitTestClassShouldHaveAsserts"/);
						expect(violations[1]).to.match(/line="72".+rule="ApexUnitTestClassShouldHaveAsserts"/);
						expect(violations[2]).to.match(/line="76".+rule="ApexUnitTestClassShouldHaveAsserts"/);
						expect(violations[3]).to.match(/line="80".+rule="ApexUnitTestClassShouldHaveAsserts"/);
						// stderr should include the warning indicating that the file was skipped.
						expect(ctx.stderr).to.contain(eventMessages.getMessage('warning.pmdSkippedFile', [path.resolve(pathToBadSyntax), '']), 'Warning should be displayed');
					});
			});
		});

		describe('Error handling', () => {
			test
				.stdout()
				.stderr()
				.command(['scanner:run', '--ruleset', 'ApexUnit', '--format', 'xml'])
				.it('Error thrown when no target is specified', ctx => {
					expect(ctx.stderr).to.contain(`ERROR running scanner:run:  ${runMessages.getMessage('validations.mustTargetSomething')}`);
				});

			test
				.stdout()
				.stderr()
				.command(['scanner:run', '--target', 'path/that/does/not/matter', '--ruleset', 'ApexUnit', '--outfile', 'NotAValidFileName'])
				.it('Error thrown when output file is malformed', ctx => {
					expect(ctx.stderr).to.contain(`ERROR running scanner:run:  ${runMessages.getMessage('validations.outfileMustBeValid')}`);
				});

			test
				.stdout()
				.stderr()
				.command(['scanner:run', '--target', 'path/that/does/not/matter', '--ruleset', 'ApexUnit', '--outfile', 'badtype.pdf'])
				.it('Error thrown when output file is unsupported type', ctx => {
					expect(ctx.stderr).to.contain(`ERROR running scanner:run:  ${runMessages.getMessage('validations.outfileMustBeSupportedType')}`);
				});

			test
				.stdout()
				.stderr()
				.command(['scanner:run', '--target', 'path/that/does/not/matter', '--format', 'csv', '--outfile', 'notcsv.xml'])
				.it('Warning logged when output file format does not match format', ctx => {
					expect(ctx.stdout).to.contain(runMessages.getMessage('validations.outfileFormatMismatch', ['csv', 'xml']));
				});
		});
	});

	describe('MultiEngine', () => {
		describe('Project: JS', () => {
			before(() => {
				process.chdir(path.join('test', 'code-fixtures', 'projects', 'app'))
			});
			after(() => {
				process.chdir("../../../..");
			});
			test
				.stdout()
				.stderr()
				.command(['scanner:run', '--target', '**/*.js,**/*.cls', '--format', 'json'])
				.it('Polyglot project triggers pmd and eslint rules', ctx => {
					expect(ctx.stderr).to.be.empty;
					const results = JSON.parse(ctx.stdout.substring(ctx.stdout.indexOf("[{")));
					// Look through all of the results and gather a set of unique engines
					const uniqueEngines = new Set(results.map(r => { return r.engine }));
					expect(uniqueEngines).to.be.an("Set").that.has.length(2);
					expect(uniqueEngines).to.contain("eslint");
					expect(uniqueEngines).to.contain("pmd");
					// Validate that all of the results have an expected property
					for (const result of results) {
						expect(result.violations[0], `Message is ${result.violations[0].message}`).to.have.property("ruleName").that.is.not.null;
					}
				});
		});
	});

	describe('BaseConfig Environment Tests For Javascript', () => {
		test
		.stdout()
		.stderr()
		.command(['scanner:run',
			'--target', path.join('test', 'code-fixtures', 'projects', 'js', 'src', 'baseConfigEnv.js'),
			'--format', 'csv'
		])
		.it('The baseConfig enables the usage of default Javascript Types', ctx => {
			// There should be no violations.
			expect(ctx.stdout).to.contains('No rule violations found.', 'Should be no violations found in the file.');
		});

		// TODO: THIS TEST WAS IMPLEMENTED FOR W-7791882. THE FIX FOR THAT BUG WAS SUB-OPTIMAL, AND WE NEED TO CHANGE IT IN 3.0.
		//       DON'T BE AFRAID TO CHANGE/DELETE THIS TEST AT THAT POINT.
		test
			.stdout()
			.stderr()
			.command(['scanner:run',
				'--target', path.join('test', 'code-fixtures', 'projects', 'js', 'src', 'fileThatUsesQUnit.js'),
				'--format', 'json'
			])
			.it('By default, frameworks such as QUnit are not included in the baseConfig', ctx => {
				// We expect there to be 2 errors about qunit-related syntax being undefined.
				// There's currently some weird issue with the test framework that causes this specific execution to act
				// like the --verbose flag was supplied. So we'll just pull out a JSON by getting everything from the first
				// instance of '[' to the last instance of ']', since the JSON takes the form of an array.
				const parsedCtx = JSON.parse(ctx.stdout.slice(ctx.stdout.indexOf('['), ctx.stdout.lastIndexOf(']') + 1));
				expect(parsedCtx[0].violations.length).to.equal(2, `Should be 2 violations ${JSON.stringify(parsedCtx[0].violations)}`);
				expect(parsedCtx[0].violations[0].message).to.contain("'QUnit' is not defined.");
			});

		// TODO: THIS TEST WAS IMPLEMENTED FOR W-7791882. THE FIX FOR THAT BUG WAS SUB-OPTIMAL AND WE NEED TO REDO IT IN 3.0.
		//       DON'T BE AFRAID TO CHANGE/DELETE THIS TEST AT THAT POINT.
		test
			.stdout()
			.stderr()

			.command(['scanner:run',
				'--target', path.join('test', 'code-fixtures', 'projects', 'js', 'src', 'fileThatUsesQUnit.js'),
				'--format', 'json',
				'--env', '{"qunit": true}'
			])
			.it('Providing qunit in the --env override should resolve errors about that framework', ctx => {
				expect(ctx.stdout).to.contain('No rule violations found.', 'Should be no violations found in the file.');
			});
	});
});<|MERGE_RESOLUTION|>--- conflicted
+++ resolved
@@ -217,7 +217,6 @@
 		});
 
 		describe('Output Type: CSV', () => {
-<<<<<<< HEAD
 			function validateCsvOutput(csv: string): void {
 				const rows = csv.trim().split('\n');
 				rows.shift();
@@ -238,8 +237,6 @@
 				expect(data[3][5]).to.equal('"ApexUnitTestClassShouldHaveAsserts"', 'Violation #4 should be of the expected type');
 		}
 
-=======
->>>>>>> 28575ef8
 			test
 				.stdout()
 				.stderr()
@@ -405,7 +402,6 @@
 		});
 
 		describe('Output Type: JSON', () => {
-<<<<<<< HEAD
 			function validateJsonOutput(json: string): void {
 				const output = JSON.parse(json);
 				// Only PMD rules should have run.
@@ -417,10 +413,8 @@
 				expect(output[0].violations[1].line).to.equal('72', 'Violation #2 should occur on the expected line');
 				expect(output[0].violations[2].line).to.equal('76', 'Violation #3 should occur on the expected line');
 				expect(output[0].violations[3].line).to.equal('80', 'Violation #4 should occur on the expected line');
-		}
-
-=======
->>>>>>> 28575ef8
+			}
+
 			test
 				.stdout()
 				.stderr()
